module github.com/nats-io/nats.go

go 1.19

require (
	github.com/golang/protobuf v1.4.2
	github.com/klauspost/compress v1.16.5
	github.com/nats-io/nats-server/v2 v2.9.16
	github.com/nats-io/nkeys v0.4.4
	github.com/nats-io/nuid v1.0.1
<<<<<<< HEAD
	golang.org/x/text v0.3.6
=======
	go.uber.org/goleak v1.2.1
>>>>>>> 2c5733a5
	google.golang.org/protobuf v1.23.0
)

require (
	github.com/minio/highwayhash v1.0.2 // indirect
	github.com/nats-io/jwt/v2 v2.4.1 // indirect
	golang.org/x/crypto v0.8.0 // indirect
	golang.org/x/sys v0.7.0 // indirect
	golang.org/x/time v0.3.0 // indirect
)<|MERGE_RESOLUTION|>--- conflicted
+++ resolved
@@ -8,11 +8,8 @@
 	github.com/nats-io/nats-server/v2 v2.9.16
 	github.com/nats-io/nkeys v0.4.4
 	github.com/nats-io/nuid v1.0.1
-<<<<<<< HEAD
 	golang.org/x/text v0.3.6
-=======
 	go.uber.org/goleak v1.2.1
->>>>>>> 2c5733a5
 	google.golang.org/protobuf v1.23.0
 )
 
